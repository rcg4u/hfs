--- conflicted
+++ resolved
@@ -188,14 +188,9 @@
     options = objSameKeys(options, x => isValidElement(x) ? ref(x) : x) as typeof options // encapsulate elements as react will try to write, but valtio makes them readonly
     options.$opening = setTimeout(() => { // in case dialogs were just closed, account for window.history delay. This should be harmless as ux is unaffected, and programmatically you already didn't expect this to happen immediately but at state change
         dialogs.push(options)
-<<<<<<< HEAD
-        if (options.closable !== false)
-            history.pushState({ $dialog: $id, ts, idx: history.state.idx + 1 }, '')
-=======
         options = dialogs[dialogs.length - 1] // replace with proxy object, to stay in sync with its changes
         if (options.closable !== false)
             history.pushState({ $dialog: $id, ts, idx: 1 + (history.state?.idx || 0) }, '')
->>>>>>> 96de63bb
     }, 10) // 10 for firefox, chrome125 seems to be ok with 1
     return { close }
 
@@ -229,13 +224,9 @@
 function closeDialogAt(i: number, value?: any) {
     const [d] = dialogs.splice(i,1)
     ;(focusBak.pop() as any)?.focus?.() // if element is not HTMLElement, it doesn't have focus method
-<<<<<<< HEAD
-    return d?.onClose?.(value)
-=======
     d.closingValue = value
     d?.onClose?.(value)
     return d
->>>>>>> 96de63bb
 }
 
 export function anyDialogOpen() {
