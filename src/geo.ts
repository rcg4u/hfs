import { defineConfig } from './config'
import { CFG, DAY, httpStream, isLocalHost, unzip } from './misc'
import { stat, rename, unlink } from 'node:fs/promises'
import { IP2Location } from 'ip2location-nodejs'
import _ from 'lodash'
import { Middleware } from 'koa'
import { disconnect, updateConnection } from './connections'

const ip2location = new IP2Location()
const enabled = defineConfig(CFG.geo_enable, false)
const allow = defineConfig<boolean | null>(CFG.geo_allow, null)
const list = defineConfig(CFG.geo_list, [] as string[])
const allowUnknown = defineConfig(CFG.geo_allow_unknown, false)
enabled.sub(checkFiles)
setInterval(checkFiles, DAY) // keep updated at run-time

export const ip2country = _.memoize((ip: string) => ip2location.getCountryShortAsync(ip).then(v => v === '-' ? '' : v, () => ''))

export const geoFilter: Middleware = async (ctx, next) => {
<<<<<<< HEAD
    if (enabled.get() && !isLocalHost(ctx)) {
=======
    if (enabled.get() && allow.get() !== null && !isLocalHost(ctx)) {
>>>>>>> a26d8c29
        const { connection }  = ctx.state
        const country = connection.country ??= await ip2country(ctx.ip)
        if (country)
            updateConnection(connection, { country })
        if (allow.get() !== null)
            if (country ? list.get().includes(country) !== allow.get() : !allowUnknown.get())
                return disconnect(ctx)
    }
    return next()
}

function isOpen() {
    return Boolean(ip2location.getPackageVersion())
}

async function checkFiles() {
    if (!enabled.get()) return
    const ZIP_FILE = 'IP2LOCATION-LITE-DB1.IPV6.BIN'
    const URL = `https://download.ip2location.com/lite/${ZIP_FILE}.ZIP`
    const LOCAL_FILE = 'geo_ip.bin'
    const TEMP = LOCAL_FILE + '.downloading'
    const { mtime=0 } = await stat(LOCAL_FILE).catch(() => ({ mtime: 0 }))
    const now = Date.now()
    if (mtime < now - 31 * DAY) { // month-old or non-existing
        console.log('downloading geo-ip db')
        await unzip(await httpStream(URL), path =>
            path.toUpperCase().endsWith(ZIP_FILE) && TEMP)
        if (await stat(TEMP))
        if (isOpen())
            ip2location.close()
        await unlink(LOCAL_FILE).catch(() => {})
        await rename(TEMP, LOCAL_FILE)
        ip2country.cache.clear?.()
        console.log('download geo-ip db completed')
    }
    else if (isOpen()) return
    console.debug('loading geo-ip db')
    ip2location.open(LOCAL_FILE) // using openAsync causes a DEP0137 error within 10 seconds
}<|MERGE_RESOLUTION|>--- conflicted
+++ resolved
@@ -17,11 +17,7 @@
 export const ip2country = _.memoize((ip: string) => ip2location.getCountryShortAsync(ip).then(v => v === '-' ? '' : v, () => ''))
 
 export const geoFilter: Middleware = async (ctx, next) => {
-<<<<<<< HEAD
-    if (enabled.get() && !isLocalHost(ctx)) {
-=======
     if (enabled.get() && allow.get() !== null && !isLocalHost(ctx)) {
->>>>>>> a26d8c29
         const { connection }  = ctx.state
         const country = connection.country ??= await ip2country(ctx.ip)
         if (country)
