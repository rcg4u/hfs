// This file is part of HFS - Copyright 2021-2023, Massimo Melina <a@rejetto.com> - License https://www.gnu.org/licenses/gpl-3.0.txt

import { getNodeName, isSameFilenameAs, nodeIsDirectory, saveVfs, urlToNode, vfs, VfsNode, applyParentToChild,
    permsFromParent, nodeIsLink } from './vfs'
import _ from 'lodash'
import { mkdir, stat } from 'fs/promises'
import { ApiError, ApiHandlers } from './apiMiddleware'
import { dirname, extname, join, resolve } from 'path'
import {
    dirStream, enforceFinal, enforceStarting, isDirectory, isValidFileName, isWindowsDrive, makeMatcher, PERM_KEYS,
    VfsNodeAdminSend
} from './misc'
import {
    IS_WINDOWS, HTTP_BAD_REQUEST, HTTP_NOT_FOUND, HTTP_SERVER_ERROR, HTTP_CONFLICT, HTTP_NOT_ACCEPTABLE,
    IS_BINARY, APP_PATH
} from './const'
import { getDiskSpace, getDiskSpaces, getDrives } from './util-os'
import { getBaseUrlOrDefault, getServerStatus } from './listen'
import { promisify } from 'util'
import { execFile } from 'child_process'
import { SendListReadable } from './SendList'

// to manipulate the tree we need the original node
async function urlToNodeOriginal(uri: string) {
    const n = await urlToNode(uri)
    return n?.isTemp ? n.original : n
}

const ALLOWED_KEYS = ['name','source','masks','default','accept','rename','mime','url','target','comment','icon', ...PERM_KEYS]

const apis: ApiHandlers = {

    async get_vfs() {
        return { root: await recur() }

        async function recur(node=vfs): Promise<VfsNodeAdminSend> {
            const { source } = node
            const stats = !source ? undefined : (node.stats || await stat(source!).catch(() => undefined))
            const isDir = !nodeIsLink(node) && (!source || (stats?.isDirectory() ?? node.children?.length! > 0))
            const copyStats: Pick<VfsNodeAdminSend, 'size' | 'ctime' | 'mtime'> = stats ? _.pick(stats, ['size', 'ctime', 'mtime'])
                : { size: source ? -1 : undefined }
            if (copyStats.mtime && Number(copyStats.mtime) === Number(copyStats.ctime))
                delete copyStats.mtime
            const inherited = node.parent && permsFromParent(node.parent, {})
            const byMasks = node.original && _.pickBy(node, (v,k) =>
                v !== (node.original as any)[k] // something is changing me...
                && !(inherited && k in inherited) // ...and it's not inheritance...
                && PERM_KEYS.includes(k as any)) // ...must be masks. Please limit this to perms
            return {
                ...copyStats,
                ...node.original || node,
                inherited,
                byMasks: _.isEmpty(byMasks) ? undefined : byMasks,
                website: Boolean(node.children?.find(isSameFilenameAs('index.html')))
                    || isDir && source && await stat(join(source, 'index.html')).then(() => true, () => undefined)
                    || undefined,
                name: node === vfs ? '' : getNodeName(node),
                type: isDir ? 'folder' : undefined,
                children: node.children && await Promise.all(node.children.map(async child =>
                    recur(await applyParentToChild(child, node)) ))
            }
        }
    },

    async move_vfs({ from, parent }) {
        if (!from || !parent)
            return new ApiError(HTTP_BAD_REQUEST)
        const fromNode = await urlToNodeOriginal(from)
        if (!fromNode)
            return new ApiError(HTTP_NOT_FOUND, 'from not found')
        if (fromNode === vfs)
            return new ApiError(HTTP_BAD_REQUEST, 'from is root')
        if (parent.startsWith(from))
            return new ApiError(HTTP_BAD_REQUEST, 'incompatible parent')
        const parentNode = await urlToNodeOriginal(parent)
        if (!parentNode)
            return new ApiError(HTTP_NOT_FOUND, 'parent not found')
        const name = getNodeName(fromNode)
        if (parentNode.children?.find(x => name === getNodeName(x)))
            return new ApiError(HTTP_CONFLICT, 'item with same name already present in destination')
        const oldParent = await urlToNodeOriginal(dirname(from))
        _.pull(oldParent!.children!, fromNode)
        if (_.isEmpty(oldParent!.children))
            delete oldParent!.children
        ;(parentNode.children ||= []).push(fromNode)
        saveVfs()
        return {}
    },

    async set_vfs({ uri, props }) {
        const n = await urlToNodeOriginal(uri)
        if (!n)
            return new ApiError(HTTP_NOT_FOUND, 'path not found')
        props = pickProps(props, ALLOWED_KEYS) // sanitize
        if (props.name && props.name !== getNodeName(n)) {
            if (!isValidFileName(props.name))
                return new ApiError(HTTP_BAD_REQUEST, 'bad name')
            const parent = await urlToNodeOriginal(dirname(uri))
            if (parent?.children?.find(x => getNodeName(x) === props.name))
                return new ApiError(HTTP_CONFLICT, 'name already present')
        }
        if (props.masks && typeof props.masks !== 'object')
            delete props.masks
        Object.assign(n, props)
        simplifyName(n)
        saveVfs()
        return n
    },

    async add_vfs({ parent, source, name, ...rest }) {
        if (!source && !name)
            return new ApiError(HTTP_BAD_REQUEST, 'name or source required')
        if (!isValidFileName(name))
            return new ApiError(HTTP_BAD_REQUEST, 'bad name')
        const parentNode = parent ? await urlToNodeOriginal(parent) : vfs
        if (!parentNode)
            return new ApiError(HTTP_NOT_FOUND, 'parent not found')
        if (!await nodeIsDirectory(parentNode))
            return new ApiError(HTTP_NOT_ACCEPTABLE, 'parent not a folder')
        if (isWindowsDrive(source))
            source += '\\' // slash must be included, otherwise it will refer to the cwd of that drive
        const isDir = source && await isDirectory(source)
        if (source && isDir === undefined)
            return new ApiError(HTTP_NOT_FOUND, 'source not found')
        const child = { source, name, ...pickProps(rest, ALLOWED_KEYS) }
        name = getNodeName(child) // could be not given as input
        const ext = extname(name)
        const noExt = ext ? name.slice(0, -ext.length) : name
        let idx = 2
        while (parentNode.children?.find(isSameFilenameAs(name)))
            name = `${noExt} ${idx++}${ext}`
        child.name = name
        simplifyName(child)
        ;(parentNode.children ||= []).unshift(child)
        saveVfs()
        const link = rest.url ? undefined : await getBaseUrlOrDefault()
            + (parent ? enforceStarting('/', enforceFinal('/', parent)) : '/')
            + encodeURIComponent(getNodeName(child))
            + (isDir ? '/' : '')
        return { name, link }
    },

    async del_vfs({ uris }) {
        if (!uris || !Array.isArray(uris))
            return new ApiError(HTTP_BAD_REQUEST, 'bad uris')
        return {
            errors: await Promise.all(uris.map(async uri => {
                if (typeof uri !== 'string')
                    return HTTP_BAD_REQUEST
                if (uri === '/')
                    return HTTP_NOT_ACCEPTABLE
                const node = await urlToNodeOriginal(uri)
                if (!node)
                    return HTTP_NOT_FOUND
                const parent = dirname(uri)
                const parentNode = await urlToNodeOriginal(parent)
                if (!parentNode) // shouldn't happen
                    return HTTP_SERVER_ERROR
                const { children } = parentNode
                if (!children) // shouldn't happen
                    return HTTP_SERVER_ERROR
                const idx = children.indexOf(node)
                children.splice(idx, 1)
                saveVfs()
                return 0 // error code 0 is OK
            }))
        }
    },

    get_cwd() {
        return { path: process.cwd() }
    },

    async resolve_path({ path, closestFolder }) {
        path = resolve(path)
        if (closestFolder)
            while (path && !await isDirectory(path))
                path = dirname(path)
        return { path, isFolder: await isDirectory(path) }
    },

    async mkdir({ path }) {
        await mkdir(path, { recursive: true })
        return {}
    },

    get_disk_spaces: getDiskSpaces,

    get_ls({ path, files=true, fileMask }, ctx) {
        return new SendListReadable({
            async doAtStart(list) {
                if (!path && IS_WINDOWS) {
                    try {
                        for (const n of await getDrives())
                            list.add({ n, k: 'd' })
                    } catch (error) {
                        console.debug(error)
                    }
                    return
                }
                const sendPropsAsap = getDiskSpace(path).then(x => x && list.props(x))
                try {
                    const matching = makeMatcher(fileMask)
                    path = isWindowsDrive(path) ? path + '\\' : resolve(path || '/')
                    for await (const entry of dirStream(path)) {
                        if (ctx.req.aborted)
                            return
                        const {path:name} = entry
                        const isDir = entry.isDirectory()
                        if (!isDir)
                            if (!files || fileMask && !matching(name))
                                continue
                        try {
                            const stats = entry.stats || await stat(join(path, name))
                            list.add({
                                n: name,
                                s: stats.size,
                                c: stats.ctime,
                                m: stats.mtime,
                                k: isDir ? 'd' : undefined,
                            })
                        } catch {} // just ignore entries we can't stat
                    }
                    await sendPropsAsap.catch(() => {})
                    list.close()
                } catch (e: any) {
                    list.error(e.code || e.message || String(e), true)
                }
            }
        })
    },

    async windows_integration({ parent }) {
        const status = await getServerStatus(true)
        const h = status.http.listening ? status.http : status.https
        const url = h.srv!.name + '://localhost:' + h.port
        for (const k of ['*', 'Directory']) {
            await reg('add', WINDOWS_REG_KEY.replace('*', k), '/ve', '/f', '/d', 'Add to HFS (new)')
<<<<<<< HEAD
=======
            await reg('add', WINDOWS_REG_KEY.replace('*', k), '/v', 'icon', '/f', '/d', IS_BINARY ? process.execPath : APP_PATH + '\\hfs.ico')
>>>>>>> a1881aa7
            await reg('add', WINDOWS_REG_KEY.replace('*', k) + '\\command', '/ve', '/f', '/d', `powershell -WindowStyle Hidden -Command "
            $wsh = New-Object -ComObject Wscript.Shell;
            $j = @{parent=@'\n${parent}\n'@; source=@'\n%1\n'@} | ConvertTo-Json -Compress
            $j = [System.Text.Encoding]::UTF8.GetBytes($j);  
            try { 
                $res = Invoke-WebRequest -Uri '${url}/~/api/add_vfs' -Method POST -Headers @{ 'x-hfs-anti-csrf' = '1' } -ContentType 'application/json' -TimeoutSec 2 -Body $j; 
                $json = $res.Content | ConvertFrom-Json; $link = $json.link; $link | Set-Clipboard;
                $wsh.Popup('The link is ready to be pasted');
            } catch { $wsh.Popup('Server is down', 0, 'Error', 16); }"`)
        }
        return {}
    },

    async windows_integrated() {
        return {
            is: await reg('query', WINDOWS_REG_KEY)
                .then(x => x.stdout.includes('REG_SZ'), () => false)
        }
    },

    async windows_remove() {
        for (const k of ['*', 'Directory'])
            await reg('delete', WINDOWS_REG_KEY.replace('*',k), '/f')
        return {}
    },

}

export default apis

// pick only selected props, and consider null and empty string as undefined
function pickProps(o: any, keys: string[]) {
    const ret: any = {}
    if (o && typeof o === 'object')
        for (const k of keys)
            if (k in o)
                ret[k] = o[k] === null || o[k] === '' ? undefined : o[k]
    return ret
}

function simplifyName(node: VfsNode) {
    const { name, ...noName } = node
    if (getNodeName(noName) === name)
        delete node.name
}

const WINDOWS_REG_KEY = 'HKCU\\Software\\Classes\\*\\shell\\AddToHFS3'

function reg(...pars: string[]) {
    return promisify(execFile)('reg', pars)
}<|MERGE_RESOLUTION|>--- conflicted
+++ resolved
@@ -236,10 +236,7 @@
         const url = h.srv!.name + '://localhost:' + h.port
         for (const k of ['*', 'Directory']) {
             await reg('add', WINDOWS_REG_KEY.replace('*', k), '/ve', '/f', '/d', 'Add to HFS (new)')
-<<<<<<< HEAD
-=======
             await reg('add', WINDOWS_REG_KEY.replace('*', k), '/v', 'icon', '/f', '/d', IS_BINARY ? process.execPath : APP_PATH + '\\hfs.ico')
->>>>>>> a1881aa7
             await reg('add', WINDOWS_REG_KEY.replace('*', k) + '\\command', '/ve', '/f', '/d', `powershell -WindowStyle Hidden -Command "
             $wsh = New-Object -ComObject Wscript.Shell;
             $j = @{parent=@'\n${parent}\n'@; source=@'\n%1\n'@} | ConvertTo-Json -Compress
