--- conflicted
+++ resolved
@@ -138,11 +138,7 @@
     disabled: true
   admins:
     admin: true
-<<<<<<< HEAD
-version: 0.51.3
-=======
 version: 0.52.0
->>>>>>> 3ce6d5be
 max_downloads_per_account: 2
 max_downloads: 1
 roots:
